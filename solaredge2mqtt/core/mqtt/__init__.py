import json

from asyncio import Queue, QueueFull
from aiomqtt import Client, Will, Message
from pydantic import BaseModel, ValidationError

from solaredge2mqtt.core.events import EventBus
from solaredge2mqtt.core.logging import logger
from solaredge2mqtt.core.models import BaseInputField
from solaredge2mqtt.core.mqtt.events import (
    MQTTPublishEvent,
    MQTTReceivedEvent,
    MQTTSubscribeEvent,
)
from solaredge2mqtt.core.mqtt.models import MAX_MQTT_PAYLOAD_SIZE
from solaredge2mqtt.core.mqtt.settings import MQTTSettings


class MQTTClient(Client):
    def __init__(self, settings: MQTTSettings, event_bus: EventBus):
        self.broker = settings.broker
        self.port = settings.port

        self.topic_prefix = settings.topic_prefix

        logger.info(
            "Using MQTT broker: {broker}:{port}",
            broker=settings.broker,
            port=settings.port,
        )

        will = Will(
            topic=f"{self.topic_prefix}/status", payload="offline", qos=1, retain=True
        )

<<<<<<< HEAD
        self._subscribed_topics: dict[str, BaseInputField] = {}
=======
        self._subscribed_topics: dict[str, type[BaseInputField]] = {}
>>>>>>> 4b688359

        self._received_message_queue: Queue[Message] = Queue(maxsize=10)

        self.event_bus = event_bus
        self._subscribe_events()

        super().__init__(
            self.broker,
            self.port,
            will=will,
            **settings.kargs,
        )

    def _subscribe_events(self) -> None:
        self.event_bus.unsubscribe_all(MQTTPublishEvent)
        self.event_bus.unsubscribe_all(MQTTSubscribeEvent)

        self.event_bus.subscribe(MQTTPublishEvent, self.event_listener)
        self.event_bus.subscribe(MQTTSubscribeEvent, self._subscribe_topic)

    async def _subscribe_topic(self, event: MQTTSubscribeEvent) -> None:
        if event.topic not in self._subscribed_topics:
            logger.info(f"Subscribing to topic: {event.topic}")
            self._subscribed_topics[event.topic] = event.model
            await self.subscribe(event.topic)

    async def listen(self) -> None:
        if self._subscribed_topics:
            async for message in self.messages:
                topic = str(message.topic)
                if topic not in self._subscribed_topics:
                    logger.warning(
                        f"Received message on unsubscribed topic: {topic}"
                    )
                    continue
                if len(message.payload) > MAX_MQTT_PAYLOAD_SIZE:
                    logger.warning(
                        f"Payload too large on topic: {topic} ({len(message.payload)} bytes)"
                    )
                    continue
                try:
                    self._received_message_queue.put_nowait(message)
                except QueueFull:
                    logger.warning(
                        "MQTT processing queue full – dropping message")

    async def process_queue(self) -> None:
        if self._subscribed_topics:
            while True:
                message = await self._received_message_queue.get()
                try:
                    await self._handle_message(message)
                except Exception as ex:
                    logger.error(f"Error while processing MQTT message: {ex}")

    async def _handle_message(self, message: Message) -> None:
        topic = str(message.topic)
        try:
            model = self._subscribed_topics.get(topic)
            if not model:
                logger.warning(
                    f"Received message for unexpected topic: {topic}")
                return

            payload = message.payload.decode()

            try:
                input_raw = json.loads(payload)
            except json.JSONDecodeError:
                input_raw = json.loads(json.dumps(payload))

            if isinstance(input_raw, dict):
                input = model(**input_raw)
            else:
                input = model(input_raw)

            await self.event_bus.emit(
                MQTTReceivedEvent(topic, input)
            )
        except (ValidationError, json.JSONDecodeError, TypeError) as ex:
            logger.warning(
                f"Received invalid message on topic: {topic}, error: {ex}"
            )

    async def publish_status_online(self) -> None:
        await self.publish_to("status", "online", True)

    async def publish_status_offline(self) -> None:
        await self.publish_to("status", "offline", True)

    async def event_listener(self, event: MQTTPublishEvent) -> None:
        await self.publish_to(
            event.topic,
            event.payload,
            event.retain,
            event.qos,
            event.topic_prefix,
            event.exclude_none,
        )

    async def publish_to(
        self,
        topic: str,
        payload: str | int | float | BaseModel,
        retain: bool = False,
        qos: int = 1,
        topic_prefix: str | None = None,
        exclude_none: bool = False,
    ) -> None:
        if self._connected:
            topic = f"{topic_prefix or self.topic_prefix}/{topic}"

            if isinstance(payload, BaseModel):
                payload = payload.model_dump_json(exclude_none=exclude_none)

            await self.publish(topic, payload, qos=qos, retain=retain)<|MERGE_RESOLUTION|>--- conflicted
+++ resolved
@@ -33,11 +33,7 @@
             topic=f"{self.topic_prefix}/status", payload="offline", qos=1, retain=True
         )
 
-<<<<<<< HEAD
-        self._subscribed_topics: dict[str, BaseInputField] = {}
-=======
         self._subscribed_topics: dict[str, type[BaseInputField]] = {}
->>>>>>> 4b688359
 
         self._received_message_queue: Queue[Message] = Queue(maxsize=10)
 
