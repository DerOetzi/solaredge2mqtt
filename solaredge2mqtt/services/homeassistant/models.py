from __future__ import annotations

import base64
import hashlib
import json
from typing import TYPE_CHECKING

from pydantic import BaseModel, Field, computed_field

from solaredge2mqtt.core.models import BaseField, BaseInputField, BaseInputFieldEnumModel, EnumModel

if TYPE_CHECKING:
    from solaredge2mqtt.core.models import BaseInputFieldEnumModel


class HomeAssistantStatus(EnumModel):
    ONLINE = "online"
    OFFLINE = "offline"

    def __init__(self, status: str):
        self._status: str = status

    @property
    def status(self) -> str:
        return self._status


class HomeAssistantStatusInput(BaseInputField):
    status: HomeAssistantStatus

    def __init__(self, status: str):
        super().__init__(status=status)


class HomeAssistantBaseModel(BaseModel):
    client_id: str = Field(..., exclude=True)

    def hash_unique_id(self, ids: list[str | int]) -> str:
        ids.append(self.client_id)
        unique_id = "_".join([str(id) for id in ids])

        hash_obj = hashlib.sha256(unique_id.encode())
        hash_digest = hash_obj.digest()

        base64_encoded = base64.urlsafe_b64encode(hash_digest).decode()

        return base64_encoded[:10]


class HomeAssistantDevice(HomeAssistantBaseModel):
    name: str
    state_topic: str = Field(exclude=True)
    manufacturer: str | None = Field(None)
    model: str | None = Field(None)
    hw_version: str | None = Field(None)
    serial_number: str | None = Field(None)
    sw_version: str | None = Field(None)
    via_device: str | None = Field(None)

    @computed_field
    @property
    def identifiers(self) -> str:
        return self.hash_unique_id(
            [self.name, self.manufacturer, self.model, self.serial_number]
        )


class HomeAssistantType(EnumModel):
    BINARY_SENSOR = "binary_sensor", False, []
    NUMBER = "number", True, ["min", "max", "step", "mode"]
    SENSOR = "sensor", False, []

    def __init__(self, identifier: str, command_topic: bool, additional_fields: list[str]):
        self._identifier: str = identifier
        self._command_topic: bool = command_topic
        self._additional_fields: list[str] = additional_fields

    @property
    def identifier(self) -> str:
        return self._identifier

    @property
    def command_topic(self) -> bool:
        return self._command_topic

    @property
    def additional_fields(self) -> list[str]:
        return self._additional_fields


class HomeAssistantEntityBaseType(BaseField):
    def __init__(
        self,
        key: str,
        typed: HomeAssistantType,
        device_class: str | None = None,
        state_class: str | None = None,
        unit_of_measurement: str | None = None,
    ):
        super().__init__(key)

        self._typed: HomeAssistantType = typed
        self._device_class: str | None = device_class
        self._state_class: str | None = state_class
        self._unit_of_measurement: str | None = unit_of_measurement

    @property
    def typed(self) -> HomeAssistantType:
        return self._typed

    @property
    def device_class(self) -> str | None:
        return self._device_class

    @property
    def state_class(self) -> str | None:
        return self._state_class

    @property
    def unit_of_measurement(self) -> str | None:
        return self._unit_of_measurement

    def field(
        self,
        title: str | None = None,
        icon: str | None = None,
        json_schema_extra: dict[str, any] | None = None,
        input_field: BaseInputFieldEnumModel | None = None
    ) -> dict[str, any]:
        if json_schema_extra is None:
            json_schema_extra = {}

        json_schema_extra = {
            "ha_type": self,
            "ha_typed": self.typed.identifier,
            "icon": icon,
            **json_schema_extra
        }

        return super().field(title, json_schema_extra, input_field)


class HomeAssistantBinarySensorType(HomeAssistantEntityBaseType):
    ENABLED = "enabled", None, None
    GRID_STATUS = "grid_status", "power", None
    PLUG = "plug", "plug", None

    def __init__(
        self,
        key: str,
        device_class: str | None = None,
        state_class: str | None = None,
    ):
        super().__init__(key, HomeAssistantType.BINARY_SENSOR, device_class, state_class, None)


class HomeAssistantNumberType(HomeAssistantEntityBaseType):
    ACTIVE_POWER_LIMIT = "active_power_limit", None, '%', 0, 100, 1, "slider"

    def __init__(
        self,
        key: str,
        device_class: str | None = None,
        unit_of_measurement: str | None = None,
        min: int | float | None = None,
        max: int | float | None = None,
        step: int | float | None = None,
        mode: str | None = None,
    ):
        super().__init__(key, HomeAssistantType.NUMBER,
                         device_class, None, unit_of_measurement)

        self._min: int | float | None = min
        self._max: int | float | None = max
        self._step: int | float | None = step
        self._mode: str | None = mode

    def field(
        self,
        input_field: BaseInputFieldEnumModel,
        title: str | None = None,
        icon: str | None = None,
        min: float | None = None,
        max: float | None = None,
        step: float | None = None,
        mode: str | None = None
    ) -> dict[str, any]:
        json_schema_extra = {
            "min": min or self._min,
            "max": max or self._max,
            "step": step or self._step,
            "mode": mode or self._mode,
        }

        return super().field(title, icon, json_schema_extra, input_field)


class HomeAssistantSensorType(HomeAssistantEntityBaseType):
    APPARENT_POWER = "apparent_power", "apparent_power", "measurement", "VA"
    BATTERY = "battery", "battery", "measurement", "%"
    CURRENT_A = "current_a", "current", "measurement", "A"
    ENERGY_KWH = "energy_kwh", "energy", "total_increasing", "kWh"
    ENERGY_WH = "energy_wh", "energy", "total_increasing", "Wh"
    FREQUENCY_HZ = "frequency_hz", "frequency", "measurement", "Hz"
    MONETARY = "monetary", "monetary", "total", None
    MONETARY_BALANCE = "monetary_balance", "monetary", None, None
    PERCENTAGE = "percentage", None, "measurement", "%"
    POWER_FACTOR = "power_factor", "power_factor", "measurement", "%"
    POWER_KW = "power_kw", "power", "measurement", "kW"
    POWER_W = "power_w", "power", "measurement", "W"
    REACTIVE_POWER = "reactive_power", "reactive_power", "measurement", "var"
    STATUS = "status", None, None, None
    TEMP_C = "temp_c", "temperature", "measurement", "°C"
    VOLTAGE_V = "voltage_v", "voltage", "measurement", "V"

    def __init__(
        self,
        key: str,
        device_class: str | None = None,
        state_class: str | None = None,
        unit_of_measurement: str | None = None,
    ):
        super().__init__(key, HomeAssistantType.SENSOR,
                         device_class, state_class, unit_of_measurement)


class HomeAssistantEntity(HomeAssistantBaseModel):
    name: str
    device: HomeAssistantDevice
    _icon: str | None = None
    _additional_fields: dict[str, any] = {}
    path: list[str] | None = Field(None, exclude=True)
    ha_type: HomeAssistantEntityBaseType = Field(
        exclude=True)
    unit: str | None = Field(None, exclude=True)

    def __init__(self, device: HomeAssistantDevice, icon: str | None = None, **data):
        super().__init__(client_id=device.client_id, device=device, **data)

        for field in self.ha_type.typed.additional_fields:
            if field in data and data[field] is not None:
                self._additional_fields[field] = data[field]

        self._icon = icon

    @computed_field
    @property
    def unique_id(self) -> str:
        return self.hash_unique_id(
            [self.device.identifiers, self.name,
                self.state_topic, self.value_template]
        )

    @computed_field
    @property
    def command_topic(self) -> str | None:
        return f"{self.device.state_topic}/{'/'.join(self.path)}" if self.ha_type.typed.command_topic else None

    @computed_field
    @property
    def state_topic(self) -> str:
        return self.device.state_topic

    @computed_field
    @property
    def value_template(self) -> str | None:
        return f"{{{{ value_json.{'.'.join(self.path)} }}}}" if self.path else None

    @computed_field
    @property
    def state_class(self) -> str | None:
        return self.ha_type.state_class

    @computed_field
    @property
    def device_class(self) -> str | None:
        return self.ha_type.device_class

    @computed_field
    @property
    def unit_of_measurement(self) -> str | None:
        return self.ha_type.unit_of_measurement if self.unit is None else self.unit

    @computed_field
    @property
    def payload_on(self) -> bool | None:
        return True if self.ha_type.typed == HomeAssistantType.BINARY_SENSOR else None

    @computed_field
    @property
    def payload_off(self) -> bool | None:
        return False if self.ha_type.typed == HomeAssistantType.BINARY_SENSOR else None

    @computed_field
    @property
    def icon(self) -> str | None:
        return f"mdi:{self._icon}" if self._icon else None

<<<<<<< HEAD
    def model_dump_json(self, **kwargs) -> dict[str, any]:
=======
    def model_dump_json(self, **kwargs) -> str:
>>>>>>> 4b688359
        dumped_model = super().model_dump(**kwargs)
        dumped_model = {**dumped_model, **self._additional_fields}
        return json.dumps(dumped_model)<|MERGE_RESOLUTION|>--- conflicted
+++ resolved
@@ -296,11 +296,7 @@
     def icon(self) -> str | None:
         return f"mdi:{self._icon}" if self._icon else None
 
-<<<<<<< HEAD
-    def model_dump_json(self, **kwargs) -> dict[str, any]:
-=======
     def model_dump_json(self, **kwargs) -> str:
->>>>>>> 4b688359
         dumped_model = super().model_dump(**kwargs)
         dumped_model = {**dumped_model, **self._additional_fields}
         return json.dumps(dumped_model)